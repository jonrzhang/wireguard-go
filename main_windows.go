/* SPDX-License-Identifier: MIT
 *
 * Copyright (C) 2017-2021 WireGuard LLC. All Rights Reserved.
 */

package main

import (
	"fmt"
	"os"
	"os/signal"
	"syscall"

	"github.com/tailscale/wireguard-go/device"
	"github.com/tailscale/wireguard-go/ipc"

	"github.com/tailscale/wireguard-go/tun"
)

const (
	ExitSetupSuccess = 0
	ExitSetupFailed  = 1
)

func main() {
	if len(os.Args) != 2 {
		os.Exit(ExitSetupFailed)
	}
	interfaceName := os.Args[1]

	fmt.Fprintln(os.Stderr, "Warning: this is a test program for Windows, mainly used for debugging this Go package. For a real WireGuard for Windows client, the repo you want is <https://git.zx2c4.com/wireguard-windows/>, which includes this code as a module.")

	logger := device.NewLogger(
		device.LogLevelVerbose,
		fmt.Sprintf("(%s) ", interfaceName),
	)
	logger.Verbosef("Starting wireguard-go version %s", Version)

	tun, err := tun.CreateTUN(interfaceName, 0)
	if err == nil {
		realInterfaceName, err2 := tun.Name()
		if err2 == nil {
			interfaceName = realInterfaceName
		}
	} else {
		logger.Errorf("Failed to create TUN device: %v", err)
		os.Exit(ExitSetupFailed)
	}

<<<<<<< HEAD
	device := device.NewDevice(tun, &device.DeviceOptions{
		Logger: logger,
	})
	device.Up()
=======
	device := device.NewDevice(tun, logger)
	err = device.Up()
	if err != nil {
		logger.Errorf("Failed to bring up device: %v", err)
		os.Exit(ExitSetupFailed)
	}
>>>>>>> 747f5440
	logger.Verbosef("Device started")

	uapi, err := ipc.UAPIListen(interfaceName)
	if err != nil {
		logger.Errorf("Failed to listen on uapi socket: %v", err)
		os.Exit(ExitSetupFailed)
	}

	errs := make(chan error)
	term := make(chan os.Signal, 1)

	go func() {
		for {
			conn, err := uapi.Accept()
			if err != nil {
				errs <- err
				return
			}
			go device.IpcHandle(conn)
		}
	}()
	logger.Verbosef("UAPI listener started")

	// wait for program to terminate

	signal.Notify(term, os.Interrupt)
	signal.Notify(term, os.Kill)
	signal.Notify(term, syscall.SIGTERM)

	select {
	case <-term:
	case <-errs:
	case <-device.Wait():
	}

	// clean up

	uapi.Close()
	device.Close()

	logger.Verbosef("Shutting down")
}<|MERGE_RESOLUTION|>--- conflicted
+++ resolved
@@ -47,19 +47,12 @@
 		os.Exit(ExitSetupFailed)
 	}
 
-<<<<<<< HEAD
-	device := device.NewDevice(tun, &device.DeviceOptions{
-		Logger: logger,
-	})
-	device.Up()
-=======
-	device := device.NewDevice(tun, logger)
+	device := device.NewDevice(tun, &device.DeviceOptions{Logger: logger})
 	err = device.Up()
 	if err != nil {
 		logger.Errorf("Failed to bring up device: %v", err)
 		os.Exit(ExitSetupFailed)
 	}
->>>>>>> 747f5440
 	logger.Verbosef("Device started")
 
 	uapi, err := ipc.UAPIListen(interfaceName)
