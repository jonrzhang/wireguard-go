--- conflicted
+++ resolved
@@ -8,13 +8,8 @@
 
 ## License
 
-<<<<<<< HEAD
-    Copyright (C) 2017-2020 WireGuard LLC. All Rights Reserved.
-
-=======
     Copyright (C) 2017-2021 WireGuard LLC. All Rights Reserved.
     
->>>>>>> 4192036a
     Permission is hereby granted, free of charge, to any person obtaining a copy of
     this software and associated documentation files (the "Software"), to deal in
     the Software without restriction, including without limitation the rights to
