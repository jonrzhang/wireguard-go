/* SPDX-License-Identifier: MIT
 *
 * Copyright (C) 2017-2021 WireGuard LLC. All Rights Reserved.
 */

package device

import (
	"encoding/base64"
	"errors"
	"fmt"
	"sync"
	"sync/atomic"
	"time"

	"github.com/tailscale/wireguard-go/conn"
	"inet.af/netaddr"
)

<<<<<<< HEAD
const (
	PeerRoutineNumber = 2
)

type Peer struct {
=======
type Peer struct {
	isRunning                   AtomicBool
	sync.RWMutex                // Mostly protects endpoint, but is generally taken whenever we modify peer
	keypairs                    Keypairs
	handshake                   Handshake
	device                      *Device
	endpoint                    conn.Endpoint
	persistentKeepaliveInterval uint32 // accessed atomically
	firstTrieEntry              *trieEntry
	stopping                    sync.WaitGroup // routines pending stop

>>>>>>> 4192036a
	// These fields are accessed with atomic operations, which must be
	// 64-bit aligned even on 32-bit platforms. Go guarantees that an
	// allocated struct will be 64-bit aligned. So we place
	// atomically-accessed fields up front, so that they can share in
	// this alignment before smaller fields throw it off.
	stats struct {
		txBytes           uint64 // bytes send to peer (endpoint)
		rxBytes           uint64 // bytes received from peer
		lastHandshakeNano int64  // nano seconds since epoch
	}
	// This field is only 32 bits wide, but is still aligned to 64
	// bits. Don't place other atomic fields after this one.
	isRunning AtomicBool

	// Mostly protects endpoint, but is generally taken whenever we modify peer
	sync.RWMutex
	keypairs                    Keypairs
	handshake                   Handshake
	device                      *Device
	endpoint                    conn.Endpoint
	allowedIPs                  []netaddr.IPPrefix
	persistentKeepaliveInterval uint32 // accessed atomically

	disableRoaming bool

	disableRoaming bool

	timers struct {
		retransmitHandshake     *Timer
		sendKeepalive           *Timer
		newHandshake            *Timer
		zeroKeyMaterial         *Timer
		persistentKeepalive     *Timer
		handshakeAttempts       uint32
		needAnotherKeepalive    AtomicBool
		sentLastMinuteHandshake AtomicBool
	}

	queue struct {
		sync.RWMutex
<<<<<<< HEAD
		nonce                           chan *QueueOutboundElement // nonce / pre-handshake queue
		outbound                        chan *QueueOutboundElement // sequential ordering of work
		inbound                         chan *QueueInboundElement  // sequential ordering of work
		packetInNonceQueueIsAwaitingKey AtomicBool
	}

	routines struct {
		sync.Mutex                // held when stopping routines
		stopping   sync.WaitGroup // routines pending stop
		stop       chan struct{}  // size 0, stop all go routines in peer
=======
		staged   chan *QueueOutboundElement // staged packets before a handshake is available
		outbound chan *QueueOutboundElement // sequential ordering of udp transmission
		inbound  chan *QueueInboundElement  // sequential ordering of tun writing
>>>>>>> 4192036a
	}

	cookieGenerator CookieGenerator
}

func (device *Device) NewPeer(pk NoisePublicKey) (*Peer, error) {

	if device.isClosed.Get() {
		return nil, errors.New("device closed")
	}

	// lock resources
	device.staticIdentity.RLock()
	defer device.staticIdentity.RUnlock()

	device.peers.Lock()
	defer device.peers.Unlock()

	// check if over limit
	if len(device.peers.keyMap) >= MaxPeers {
		return nil, errors.New("too many peers")
	}

	// create peer
	peer := new(Peer)
	peer.Lock()
	defer peer.Unlock()

	peer.cookieGenerator.Init(pk)
	peer.device = device

	// map public key
	_, ok := device.peers.keyMap[pk]
	if ok {
		return nil, errors.New("adding existing peer")
	}

	// pre-compute DH
	handshake := &peer.handshake
	handshake.mutex.Lock()
	handshake.precomputedStaticStatic = device.staticIdentity.privateKey.sharedSecret(pk)
	handshake.remoteStatic = pk
	handshake.mutex.Unlock()

	// reset endpoint
	peer.endpoint = nil

	// add
	device.peers.keyMap[pk] = peer
	device.peers.empty.Set(false)

	// start peer
	if peer.device.isUp.Get() {
		peer.Start()
	}

	return peer, nil
}

func (peer *Peer) SendBuffer(buffer []byte) error {
	peer.device.net.RLock()
	defer peer.device.net.RUnlock()

	if peer.device.net.bind == nil {
		// Packets can leak through to SendBuffer while the device is closing.
		// When that happens, drop them silently to avoid spurious errors.
		if peer.device.isClosed.Get() {
			return nil
		}
		return errors.New("no bind")
	}

	peer.RLock()
	defer peer.RUnlock()

	if peer.endpoint == nil {
		return errors.New("no known endpoint for peer")
	}

	err := peer.device.net.bind.Send(buffer, peer.endpoint)
	if err == nil {
		atomic.AddUint64(&peer.stats.txBytes, uint64(len(buffer)))
	}
	return err
}

func (peer *Peer) String() string {
	base64Key := base64.StdEncoding.EncodeToString(peer.handshake.remoteStatic[:])
	abbreviatedKey := "invalid"
	if len(base64Key) == 44 {
		abbreviatedKey = base64Key[0:4] + "…" + base64Key[39:43]
	}
	return fmt.Sprintf("peer(%s)", abbreviatedKey)
}

func (peer *Peer) Start() {
	// should never start a peer on a closed device
	if peer.device.isClosed.Get() {
		return
	}

	// prevent simultaneous start/stop operations
	peer.queue.Lock()
	defer peer.queue.Unlock()

	if peer.isRunning.Get() {
		return
	}

	device := peer.device
	device.log.Verbosef("%v - Starting...", peer)

	// reset routine state
	peer.stopping.Wait()
	peer.stopping.Add(2)

<<<<<<< HEAD
	peer.routines.stopping.Wait()
	peer.routines.stop = make(chan struct{})
	peer.routines.stopping.Add(PeerRoutineNumber)
=======
	peer.handshake.mutex.Lock()
	peer.handshake.lastSentHandshake = time.Now().Add(-(RekeyTimeout + time.Second))
	peer.handshake.mutex.Unlock()
>>>>>>> 4192036a

	// prepare queues
	peer.queue.outbound = make(chan *QueueOutboundElement, QueueOutboundSize)
	peer.queue.inbound = make(chan *QueueInboundElement, QueueInboundSize)
	if peer.queue.staged == nil {
		peer.queue.staged = make(chan *QueueOutboundElement, QueueStagedSize)
	}
	peer.device.queue.encryption.wg.Add(1) // keep encryption queue open for our writes

	peer.timersInit()

<<<<<<< HEAD
	// RoutineNonce writes to the encryption queue; keep it alive until we are done.
	device.queue.encryption.wg.Add(1)
	go peer.RoutineNonce()
=======
>>>>>>> 4192036a
	go peer.RoutineSequentialSender()
	go peer.RoutineSequentialReceiver()

	peer.isRunning.Set(true)
}

func (peer *Peer) ZeroAndFlushAll() {
	device := peer.device

	// clear key pairs

	keypairs := &peer.keypairs
	keypairs.Lock()
	device.DeleteKeypair(keypairs.previous)
	device.DeleteKeypair(keypairs.current)
	device.DeleteKeypair(keypairs.loadNext())
	keypairs.previous = nil
	keypairs.current = nil
	keypairs.storeNext(nil)
	keypairs.Unlock()

	// clear handshake state

	handshake := &peer.handshake
	handshake.mutex.Lock()
	device.indexTable.Delete(handshake.localIndex)
	handshake.Clear()
	handshake.mutex.Unlock()

	peer.FlushStagedPackets()
}

func (peer *Peer) ExpireCurrentKeypairs() {
	handshake := &peer.handshake
	handshake.mutex.Lock()
	peer.device.indexTable.Delete(handshake.localIndex)
	handshake.Clear()
	peer.handshake.lastSentHandshake = time.Now().Add(-(RekeyTimeout + time.Second))
	handshake.mutex.Unlock()

	keypairs := &peer.keypairs
	keypairs.Lock()
	if keypairs.current != nil {
		atomic.StoreUint64(&keypairs.current.sendNonce, RejectAfterMessages)
	}
	if keypairs.next != nil {
		next := keypairs.loadNext()
		atomic.StoreUint64(&next.sendNonce, RejectAfterMessages)
	}
	keypairs.Unlock()
}

func (peer *Peer) Stop() {
	peer.queue.Lock()
	defer peer.queue.Unlock()

	if !peer.isRunning.Swap(false) {
		return
	}

<<<<<<< HEAD
	peer.routines.Lock()
	defer peer.routines.Unlock()

	peer.device.log.Debug.Println(peer, "- Stopping...")

	peer.timersStop()

	// stop & wait for ongoing peer routines

	close(peer.routines.stop)
	peer.routines.stopping.Wait()

	// close queues

	peer.queue.Lock()
	close(peer.queue.nonce)
=======
	peer.device.log.Verbosef("%v - Stopping...", peer)

	peer.timersStop()

>>>>>>> 4192036a
	close(peer.queue.inbound)
	close(peer.queue.outbound)
	peer.stopping.Wait()
	peer.device.queue.encryption.wg.Done() // no more writes to encryption queue from us

	peer.ZeroAndFlushAll()
}

func (peer *Peer) SetEndpointFromPacket(endpoint conn.Endpoint) {
	if peer.disableRoaming {
		return
	}
	peer.Lock()
	peer.endpoint = endpoint
	peer.Unlock()
}<|MERGE_RESOLUTION|>--- conflicted
+++ resolved
@@ -14,16 +14,8 @@
 	"time"
 
 	"github.com/tailscale/wireguard-go/conn"
-	"inet.af/netaddr"
 )
 
-<<<<<<< HEAD
-const (
-	PeerRoutineNumber = 2
-)
-
-type Peer struct {
-=======
 type Peer struct {
 	isRunning                   AtomicBool
 	sync.RWMutex                // Mostly protects endpoint, but is generally taken whenever we modify peer
@@ -35,7 +27,6 @@
 	firstTrieEntry              *trieEntry
 	stopping                    sync.WaitGroup // routines pending stop
 
->>>>>>> 4192036a
 	// These fields are accessed with atomic operations, which must be
 	// 64-bit aligned even on 32-bit platforms. Go guarantees that an
 	// allocated struct will be 64-bit aligned. So we place
@@ -46,20 +37,6 @@
 		rxBytes           uint64 // bytes received from peer
 		lastHandshakeNano int64  // nano seconds since epoch
 	}
-	// This field is only 32 bits wide, but is still aligned to 64
-	// bits. Don't place other atomic fields after this one.
-	isRunning AtomicBool
-
-	// Mostly protects endpoint, but is generally taken whenever we modify peer
-	sync.RWMutex
-	keypairs                    Keypairs
-	handshake                   Handshake
-	device                      *Device
-	endpoint                    conn.Endpoint
-	allowedIPs                  []netaddr.IPPrefix
-	persistentKeepaliveInterval uint32 // accessed atomically
-
-	disableRoaming bool
 
 	disableRoaming bool
 
@@ -76,29 +53,15 @@
 
 	queue struct {
 		sync.RWMutex
-<<<<<<< HEAD
-		nonce                           chan *QueueOutboundElement // nonce / pre-handshake queue
-		outbound                        chan *QueueOutboundElement // sequential ordering of work
-		inbound                         chan *QueueInboundElement  // sequential ordering of work
-		packetInNonceQueueIsAwaitingKey AtomicBool
-	}
-
-	routines struct {
-		sync.Mutex                // held when stopping routines
-		stopping   sync.WaitGroup // routines pending stop
-		stop       chan struct{}  // size 0, stop all go routines in peer
-=======
 		staged   chan *QueueOutboundElement // staged packets before a handshake is available
 		outbound chan *QueueOutboundElement // sequential ordering of udp transmission
 		inbound  chan *QueueInboundElement  // sequential ordering of tun writing
->>>>>>> 4192036a
 	}
 
 	cookieGenerator CookieGenerator
 }
 
 func (device *Device) NewPeer(pk NoisePublicKey) (*Peer, error) {
-
 	if device.isClosed.Get() {
 		return nil, errors.New("device closed")
 	}
@@ -208,15 +171,9 @@
 	peer.stopping.Wait()
 	peer.stopping.Add(2)
 
-<<<<<<< HEAD
-	peer.routines.stopping.Wait()
-	peer.routines.stop = make(chan struct{})
-	peer.routines.stopping.Add(PeerRoutineNumber)
-=======
 	peer.handshake.mutex.Lock()
 	peer.handshake.lastSentHandshake = time.Now().Add(-(RekeyTimeout + time.Second))
 	peer.handshake.mutex.Unlock()
->>>>>>> 4192036a
 
 	// prepare queues
 	peer.queue.outbound = make(chan *QueueOutboundElement, QueueOutboundSize)
@@ -228,12 +185,6 @@
 
 	peer.timersInit()
 
-<<<<<<< HEAD
-	// RoutineNonce writes to the encryption queue; keep it alive until we are done.
-	device.queue.encryption.wg.Add(1)
-	go peer.RoutineNonce()
-=======
->>>>>>> 4192036a
 	go peer.RoutineSequentialSender()
 	go peer.RoutineSequentialReceiver()
 
@@ -294,29 +245,10 @@
 		return
 	}
 
-<<<<<<< HEAD
-	peer.routines.Lock()
-	defer peer.routines.Unlock()
-
-	peer.device.log.Debug.Println(peer, "- Stopping...")
+	peer.device.log.Verbosef("%v - Stopping...", peer)
 
 	peer.timersStop()
 
-	// stop & wait for ongoing peer routines
-
-	close(peer.routines.stop)
-	peer.routines.stopping.Wait()
-
-	// close queues
-
-	peer.queue.Lock()
-	close(peer.queue.nonce)
-=======
-	peer.device.log.Verbosef("%v - Stopping...", peer)
-
-	peer.timersStop()
-
->>>>>>> 4192036a
 	close(peer.queue.inbound)
 	close(peer.queue.outbound)
 	peer.stopping.Wait()
