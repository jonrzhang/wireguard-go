/* SPDX-License-Identifier: MIT
 *
 * Copyright (C) 2017-2021 WireGuard LLC. All Rights Reserved.
 */

package device

import (
	"runtime"
	"sync"
	"sync/atomic"
	"time"

	"github.com/tailscale/wireguard-go/conn"
	"github.com/tailscale/wireguard-go/ratelimiter"
	"github.com/tailscale/wireguard-go/rwcancel"
	"github.com/tailscale/wireguard-go/tun"
	"golang.org/x/net/ipv4"
	"golang.org/x/net/ipv6"
)

type Device struct {
<<<<<<< HEAD
	isUp     AtomicBool // device is (going) up
	isClosed AtomicBool // device is closed? (acting as guard)
	log      *Logger

	handshakeDone  func(peerKey NoisePublicKey, peer *Peer, allowedIPs *AllowedIPs)
	skipBindUpdate bool
	createBind     func(uport uint16, device *Device) (conn.Bind, uint16, error)
	createEndpoint func(key [32]byte, s string) (conn.Endpoint, error)

	// synchronized resources (locks acquired in order)

=======
>>>>>>> 6f08a100
	state struct {
		// state holds the device's state. It is accessed atomically.
		// Use the device.deviceState method to read it.
		// device.deviceState does not acquire the mutex, so it captures only a snapshot.
		// During state transitions, the state variable is updated before the device itself.
		// The state is thus either the current state of the device or
		// the intended future state of the device.
		// For example, while executing a call to Up, state will be deviceStateUp.
		// There is no guarantee that that intended future state of the device
		// will become the actual state; Up can fail.
		// The device can also change state multiple times between time of check and time of use.
		// Unsynchronized uses of state must therefore be advisory/best-effort only.
		state uint32 // actually a deviceState, but typed uint32 for convenience
		// stopping blocks until all inputs to Device have been closed.
		stopping sync.WaitGroup
		// mu protects state changes.
		sync.Mutex
	}

	net struct {
		stopping sync.WaitGroup
		sync.RWMutex
		bind          conn.Bind // bind interface
		netlinkCancel *rwcancel.RWCancel
		port          uint16 // listening port
		fwmark        uint32 // mark value (0 = disabled)
	}

	staticIdentity struct {
		sync.RWMutex
		privateKey NoisePrivateKey
		publicKey  NoisePublicKey
	}

	peers struct {
		empty        AtomicBool // empty reports whether len(keyMap) == 0
		sync.RWMutex            // protects keyMap
		keyMap       map[NoisePublicKey]*Peer
	}

	allowedips    AllowedIPs
	indexTable    IndexTable
	cookieChecker CookieChecker

	rate struct {
		underLoadUntil int64
		limiter        ratelimiter.Ratelimiter
	}

	pool struct {
		messageBuffers   *WaitPool
		inboundElements  *WaitPool
		outboundElements *WaitPool
	}

	queue struct {
		encryption *outboundQueue
		decryption *inboundQueue
		handshake  *handshakeQueue
	}

	tun struct {
		device tun.Device
		mtu    int32
	}

	ipcMutex sync.RWMutex
	closed   chan struct{}
	log      *Logger
}

// deviceState represents the state of a Device.
// There are three states: down, up, closed.
// Transitions:
//
//   down -----+
//     ↑↓      ↓
//     up -> closed
//
type deviceState uint32

//go:generate go run golang.org/x/tools/cmd/stringer -type deviceState -trimprefix=deviceState
const (
	deviceStateDown deviceState = iota
	deviceStateUp
	deviceStateClosed
)

// deviceState returns device.state.state as a deviceState
// See those docs for how to interpret this value.
func (device *Device) deviceState() deviceState {
	return deviceState(atomic.LoadUint32(&device.state.state))
}

// isClosed reports whether the device is closed (or is closing).
// See device.state.state comments for how to interpret this value.
func (device *Device) isClosed() bool {
	return device.deviceState() == deviceStateClosed
}

// isUp reports whether the device is up (or is attempting to come up).
// See device.state.state comments for how to interpret this value.
func (device *Device) isUp() bool {
	return device.deviceState() == deviceStateUp
}

// Must hold device.peers.Lock()
func removePeerLocked(device *Device, peer *Peer, key NoisePublicKey) {
	// stop routing and processing of packets
	device.allowedips.RemoveByPeer(peer)
	peer.Stop()

	// remove from peer map
	delete(device.peers.keyMap, key)
	device.peers.empty.Set(len(device.peers.keyMap) == 0)
}

// changeState attempts to change the device state to match want.
func (device *Device) changeState(want deviceState) {
	device.state.Lock()
	defer device.state.Unlock()
	old := device.deviceState()
	if old == deviceStateClosed {
		// once closed, always closed
		device.log.Verbosef("Interface closed, ignored requested state %s", want)
		return
	}
	switch want {
	case old:
		return
	case deviceStateUp:
		atomic.StoreUint32(&device.state.state, uint32(deviceStateUp))
		if ok := device.upLocked(); ok {
			break
		}
		fallthrough // up failed; bring the device all the way back down
	case deviceStateDown:
		atomic.StoreUint32(&device.state.state, uint32(deviceStateDown))
		device.downLocked()
	}
	device.log.Verbosef("Interface state was %s, requested %s, now %s", old, want, device.deviceState())
}

// upLocked attempts to bring the device up and reports whether it succeeded.
// The caller must hold device.state.mu and is responsible for updating device.state.state.
func (device *Device) upLocked() bool {
	if err := device.BindUpdate(); err != nil {
		device.log.Errorf("Unable to update bind: %v", err)
		return false
	}

	device.peers.RLock()
	for _, peer := range device.peers.keyMap {
		peer.Start()
		if atomic.LoadUint32(&peer.persistentKeepaliveInterval) > 0 {
			peer.SendKeepalive()
		}
	}
	device.peers.RUnlock()
	return true
}

// downLocked attempts to bring the device down.
// The caller must hold device.state.mu and is responsible for updating device.state.state.
func (device *Device) downLocked() {
	err := device.BindClose()
	if err != nil {
		device.log.Errorf("Bind close failed: %v", err)
	}

	device.peers.RLock()
	for _, peer := range device.peers.keyMap {
		peer.Stop()
	}
	device.peers.RUnlock()
}

func (device *Device) Up() {
	device.changeState(deviceStateUp)
}

func (device *Device) Down() {
	device.changeState(deviceStateDown)
}

func (device *Device) IsUnderLoad() bool {
	// check if currently under load
	now := time.Now()
	underLoad := len(device.queue.handshake.c) >= UnderLoadQueueSize
	if underLoad {
		atomic.StoreInt64(&device.rate.underLoadUntil, now.Add(UnderLoadAfterTime).UnixNano())
		return true
	}
	// check if recently under load
	return atomic.LoadInt64(&device.rate.underLoadUntil) > now.UnixNano()
}

func (device *Device) SetPrivateKey(sk NoisePrivateKey) error {
	// lock required resources

	device.staticIdentity.Lock()
	defer device.staticIdentity.Unlock()

	if sk.Equals(device.staticIdentity.privateKey) {
		return nil
	}

	device.peers.Lock()
	defer device.peers.Unlock()

	lockedPeers := make([]*Peer, 0, len(device.peers.keyMap))
	for _, peer := range device.peers.keyMap {
		peer.handshake.mutex.RLock()
		lockedPeers = append(lockedPeers, peer)
	}

	// remove peers with matching public keys
	var publicKey NoisePublicKey // allow a zero key here for disabling this device
	if !sk.IsZero() {
		publicKey = sk.publicKey()
	}

	for key, peer := range device.peers.keyMap {
		if peer.handshake.remoteStatic.Equals(publicKey) {
			peer.handshake.mutex.RUnlock()
			removePeerLocked(device, peer, key)
			peer.handshake.mutex.RLock()
		}
	}

	// update key material

	device.staticIdentity.privateKey = sk
	device.staticIdentity.publicKey = publicKey
	device.cookieChecker.Init(publicKey)

	// do static-static DH pre-computations

	expiredPeers := make([]*Peer, 0, len(device.peers.keyMap))
	for _, peer := range device.peers.keyMap {
		handshake := &peer.handshake
		handshake.precomputedStaticStatic = device.staticIdentity.privateKey.sharedSecret(handshake.remoteStatic)
		expiredPeers = append(expiredPeers, peer)
	}

	for _, peer := range lockedPeers {
		peer.handshake.mutex.RUnlock()
	}
	for _, peer := range expiredPeers {
		peer.ExpireCurrentKeypairs()
	}

	return nil
}

type DeviceOptions struct {
	Logger *Logger

	// HandshakeDone is called every time we complete a peer handshake.
	HandshakeDone func(peerKey NoisePublicKey, peer *Peer, allowedIPs *AllowedIPs)

	CreateEndpoint func(key [32]byte, s string) (conn.Endpoint, error)
	CreateBind     func(uport uint16) (conn.Bind, uint16, error)
	SkipBindUpdate bool // if true, CreateBind only ever called once
}

func NewDevice(tunDevice tun.Device, opts *DeviceOptions) *Device {
	device := new(Device)
	device.state.state = uint32(deviceStateDown)
	device.closed = make(chan struct{})

	device.isUp.Set(false)
	device.isClosed.Set(false)

	if opts != nil {
		if opts.Logger != nil {
			device.log = opts.Logger
		}
		device.handshakeDone = opts.HandshakeDone
		if opts.CreateEndpoint != nil {
			device.createEndpoint = opts.CreateEndpoint
		} else {
			device.createEndpoint = func(_ [32]byte, s string) (conn.Endpoint, error) {
				return conn.CreateEndpoint(s)
			}
		}
		if opts.CreateBind != nil {
			device.createBind = func(uport uint16, device *Device) (conn.Bind, uint16, error) {
				return opts.CreateBind(uport)
			}
		} else {
			device.createBind = func(uport uint16, device *Device) (conn.Bind, uint16, error) {
				return conn.CreateBind(uport)
			}
		}
		device.skipBindUpdate = opts.SkipBindUpdate
	}

	device.tun.device = tunDevice
	mtu, err := device.tun.device.MTU()
	if err != nil {
		device.log.Errorf("Trouble determining MTU, assuming default: %v", err)
		mtu = DefaultMTU
	}
	device.tun.mtu = int32(mtu)
	device.peers.keyMap = make(map[NoisePublicKey]*Peer)
	device.rate.limiter.Init()
	device.indexTable.Init()
	device.PopulatePools()

	// create queues

	device.queue.handshake = newHandshakeQueue()
	device.queue.encryption = newOutboundQueue()
	device.queue.decryption = newInboundQueue()

	// prepare net

	device.net.port = 0
	device.net.bind = nil

	// start workers

	cpus := runtime.NumCPU()
	device.state.stopping.Wait()
	device.queue.encryption.wg.Add(cpus) // One for each RoutineHandshake
	for i := 0; i < cpus; i++ {
		go device.RoutineEncryption()
		go device.RoutineDecryption()
		go device.RoutineHandshake()
	}

	device.state.stopping.Add(1)      // RoutineReadFromTUN
	device.queue.encryption.wg.Add(1) // RoutineReadFromTUN
	go device.RoutineReadFromTUN()
	go device.RoutineTUNEventReader()

	return device
}

func (device *Device) LookupPeer(pk NoisePublicKey) *Peer {
	device.peers.RLock()
	defer device.peers.RUnlock()

	return device.peers.keyMap[pk]
}

func (device *Device) RemovePeer(key NoisePublicKey) {
	device.peers.Lock()
	defer device.peers.Unlock()
	// stop peer and remove from routing

	peer, ok := device.peers.keyMap[key]
	if ok {
		removePeerLocked(device, peer, key)
	}
}

func (device *Device) RemoveAllPeers() {
	device.peers.Lock()
	defer device.peers.Unlock()

	for key, peer := range device.peers.keyMap {
		removePeerLocked(device, peer, key)
	}

	device.peers.keyMap = make(map[NoisePublicKey]*Peer)
}

func (device *Device) Close() {
	device.state.Lock()
	defer device.state.Unlock()
	if device.isClosed() {
		return
	}
	atomic.StoreUint32(&device.state.state, uint32(deviceStateClosed))
	device.log.Verbosef("Device closing")

	device.tun.device.Close()
	device.downLocked()

	// Remove peers before closing queues,
	// because peers assume that queues are active.
	device.RemoveAllPeers()

	// We kept a reference to the encryption and decryption queues,
	// in case we started any new peers that might write to them.
	// No new peers are coming; we are done with these queues.
	device.queue.encryption.wg.Done()
	device.queue.decryption.wg.Done()
	device.queue.handshake.wg.Done()
	device.state.stopping.Wait()

	device.rate.limiter.Close()

	device.log.Verbosef("Device closed")
	close(device.closed)
}

func (device *Device) Wait() chan struct{} {
	return device.closed
}

func (device *Device) SendKeepalivesToPeersWithCurrentKeypair() {
	if !device.isUp() {
		return
	}

	device.peers.RLock()
	for _, peer := range device.peers.keyMap {
		peer.keypairs.RLock()
		sendKeepalive := peer.keypairs.current != nil && !peer.keypairs.current.created.Add(RejectAfterTime).Before(time.Now())
		peer.keypairs.RUnlock()
		if sendKeepalive {
			peer.SendKeepalive()
		}
	}
	device.peers.RUnlock()
}

func unsafeCloseBind(device *Device) error {
	var err error
	netc := &device.net
	if netc.netlinkCancel != nil {
		netc.netlinkCancel.Cancel()
	}
	if netc.bind != nil {
		err = netc.bind.Close()
		netc.bind = nil
	}
	netc.stopping.Wait()
	return err
}

func (device *Device) Bind() conn.Bind {
	device.net.Lock()
	defer device.net.Unlock()
	return device.net.bind
}

func (device *Device) BindSetMark(mark uint32) error {
	device.net.Lock()
	defer device.net.Unlock()

	// check if modified
	if device.net.fwmark == mark {
		return nil
	}

	// update fwmark on existing bind
	device.net.fwmark = mark
	if device.isUp() && device.net.bind != nil {
		if err := device.net.bind.SetMark(mark); err != nil {
			return err
		}
	}

	// clear cached source addresses
	device.peers.RLock()
	for _, peer := range device.peers.keyMap {
		peer.Lock()
		defer peer.Unlock()
		if peer.endpoint != nil {
			peer.endpoint.ClearSrc()
		}
	}
	device.peers.RUnlock()

	return nil
}

func (device *Device) BindUpdate() error {
	device.net.Lock()
	defer device.net.Unlock()

	if device.skipBindUpdate && device.net.bind != nil {
		device.log.Verbosef("UDP bind update skipped")
		return nil
	}

	// close existing sockets
	if err := unsafeCloseBind(device); err != nil {
		return err
	}

	// open new sockets
	if !device.isUp() {
		return nil
	}

	// bind to new port
	var err error
	netc := &device.net
	netc.bind, netc.port, err = conn.CreateBind(netc.port)
	if err != nil {
		netc.bind = nil
		netc.port = 0
		return err
	}
	netc.netlinkCancel, err = device.startRouteListener(netc.bind)
	if err != nil {
		netc.bind.Close()
		netc.bind = nil
		netc.port = 0
		return err
	}

<<<<<<< HEAD
		var err error
		netc := &device.net
		netc.bind, netc.port, err = device.createBind(netc.port, device)
		if err != nil {
			netc.bind = nil
			netc.port = 0
			return err
		}
		netc.netlinkCancel, err = device.startRouteListener(netc.bind)
=======
	// set fwmark
	if netc.fwmark != 0 {
		err = netc.bind.SetMark(netc.fwmark)
>>>>>>> 6f08a100
		if err != nil {
			return err
		}
	}

	// clear cached source addresses
	device.peers.RLock()
	for _, peer := range device.peers.keyMap {
		peer.Lock()
		defer peer.Unlock()
		if peer.endpoint != nil {
			peer.endpoint.ClearSrc()
		}
	}
	device.peers.RUnlock()

	// start receiving routines
	device.net.stopping.Add(2)
	device.queue.decryption.wg.Add(2) // each RoutineReceiveIncoming goroutine writes to device.queue.decryption
	device.queue.handshake.wg.Add(2)  // each RoutineReceiveIncoming goroutine writes to device.queue.handshake
	go device.RoutineReceiveIncoming(ipv4.Version, netc.bind)
	go device.RoutineReceiveIncoming(ipv6.Version, netc.bind)

	device.log.Verbosef("UDP bind has been updated")
	return nil
}

func (device *Device) BindClose() error {
	device.net.Lock()
	err := unsafeCloseBind(device)
	device.net.Unlock()
	return err
}<|MERGE_RESOLUTION|>--- conflicted
+++ resolved
@@ -20,20 +20,6 @@
 )
 
 type Device struct {
-<<<<<<< HEAD
-	isUp     AtomicBool // device is (going) up
-	isClosed AtomicBool // device is closed? (acting as guard)
-	log      *Logger
-
-	handshakeDone  func(peerKey NoisePublicKey, peer *Peer, allowedIPs *AllowedIPs)
-	skipBindUpdate bool
-	createBind     func(uport uint16, device *Device) (conn.Bind, uint16, error)
-	createEndpoint func(key [32]byte, s string) (conn.Endpoint, error)
-
-	// synchronized resources (locks acquired in order)
-
-=======
->>>>>>> 6f08a100
 	state struct {
 		// state holds the device's state. It is accessed atomically.
 		// Use the device.deviceState method to read it.
@@ -103,6 +89,12 @@
 	ipcMutex sync.RWMutex
 	closed   chan struct{}
 	log      *Logger
+
+	// Tailscale options (to be deleted)
+	handshakeDone  func(peerKey NoisePublicKey, peer *Peer, allowedIPs *AllowedIPs)
+	skipBindUpdate bool
+	createBind     func(uport uint16, device *Device) (conn.Bind, uint16, error)
+	createEndpoint func(key [32]byte, s string) (conn.Endpoint, error)
 }
 
 // deviceState represents the state of a Device.
@@ -305,9 +297,6 @@
 	device.state.state = uint32(deviceStateDown)
 	device.closed = make(chan struct{})
 
-	device.isUp.Set(false)
-	device.isClosed.Set(false)
-
 	if opts != nil {
 		if opts.Logger != nil {
 			device.log = opts.Logger
@@ -527,7 +516,7 @@
 	// bind to new port
 	var err error
 	netc := &device.net
-	netc.bind, netc.port, err = conn.CreateBind(netc.port)
+	netc.bind, netc.port, err = device.createBind(netc.port, device)
 	if err != nil {
 		netc.bind = nil
 		netc.port = 0
@@ -541,21 +530,9 @@
 		return err
 	}
 
-<<<<<<< HEAD
-		var err error
-		netc := &device.net
-		netc.bind, netc.port, err = device.createBind(netc.port, device)
-		if err != nil {
-			netc.bind = nil
-			netc.port = 0
-			return err
-		}
-		netc.netlinkCancel, err = device.startRouteListener(netc.bind)
-=======
 	// set fwmark
 	if netc.fwmark != 0 {
 		err = netc.bind.SetMark(netc.fwmark)
->>>>>>> 6f08a100
 		if err != nil {
 			return err
 		}
