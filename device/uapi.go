--- conflicted
+++ resolved
@@ -42,7 +42,10 @@
 	return &IPCError{code: code, err: fmt.Errorf(msg, args...)}
 }
 
-<<<<<<< HEAD
+var byteBufferPool = &sync.Pool{
+	New: func() interface{} { return new(bytes.Buffer) },
+}
+
 // IPCGetFilter are options to control which fields are omitted from Device.IpcGetOperationFiltered.
 type IPCGetFilter struct {
 	// FilterAllowedIPs controls whether AllowedIPs are omitted in the output.
@@ -53,18 +56,9 @@
 	return device.IpcGetOperationFiltered(w, IPCGetFilter{})
 }
 
-func (device *Device) IpcGetOperationFiltered(w io.Writer, filter IPCGetFilter) error {
-	lines := make([]string, 0, 100)
-	send := func(line string) {
-		lines = append(lines, line)
-=======
-var byteBufferPool = &sync.Pool{
-	New: func() interface{} { return new(bytes.Buffer) },
-}
-
 // IpcGetOperation implements the WireGuard configuration protocol "get" operation.
 // See https://www.wireguard.com/xplatform/#configuration-protocol for details.
-func (device *Device) IpcGetOperation(w io.Writer) error {
+func (device *Device) IpcGetOperationFiltered(w io.Writer, filter IPCGetFilter) error {
 	device.ipcMutex.RLock()
 	defer device.ipcMutex.RUnlock()
 
@@ -85,7 +79,6 @@
 			buf.WriteByte(hex[key[i]&0xf])
 		}
 		buf.WriteByte('\n')
->>>>>>> 4192036a
 	}
 
 	func() {
@@ -132,62 +125,34 @@
 			secs := nano / time.Second.Nanoseconds()
 			nano %= time.Second.Nanoseconds()
 
-<<<<<<< HEAD
-			send(fmt.Sprintf("last_handshake_time_sec=%d", secs))
-			send(fmt.Sprintf("last_handshake_time_nsec=%d", nano))
-			send(fmt.Sprintf("tx_bytes=%d", atomic.LoadUint64(&peer.stats.txBytes)))
-			send(fmt.Sprintf("rx_bytes=%d", atomic.LoadUint64(&peer.stats.rxBytes)))
-			send(fmt.Sprintf("persistent_keepalive_interval=%d", atomic.LoadUint32(&peer.persistentKeepaliveInterval)))
-
-			if !filter.FilterAllowedIPs {
-				for _, ip := range device.allowedips.EntriesForPeer(peer) {
-					send("allowed_ip=" + ip.String())
-				}
-			}
-=======
 			sendf("last_handshake_time_sec=%d", secs)
 			sendf("last_handshake_time_nsec=%d", nano)
 			sendf("tx_bytes=%d", atomic.LoadUint64(&peer.stats.txBytes))
 			sendf("rx_bytes=%d", atomic.LoadUint64(&peer.stats.rxBytes))
 			sendf("persistent_keepalive_interval=%d", atomic.LoadUint32(&peer.persistentKeepaliveInterval))
 
-			device.allowedips.EntriesForPeer(peer, func(ip net.IP, cidr uint) bool {
-				sendf("allowed_ip=%s/%d", ip.String(), cidr)
-				return true
-			})
->>>>>>> 4192036a
+			if !filter.FilterAllowedIPs {
+				device.allowedips.EntriesForPeer(peer, func(ip net.IP, cidr uint) bool {
+					sendf("allowed_ip=%s/%d", ip.String(), cidr)
+					return true
+				})
+			}
 		}
 	}()
 
 	// send lines (does not require resource locks)
-<<<<<<< HEAD
-
-	for _, line := range lines {
-		_, err := io.WriteString(w, line+"\n")
-		if err != nil {
-			return &IPCError{ipc.IpcErrorIO}
-		}
-=======
 	if _, err := w.Write(buf.Bytes()); err != nil {
 		return ipcErrorf(ipc.IpcErrorIO, "failed to write output: %w", err)
->>>>>>> 4192036a
 	}
 
 	return nil
 }
 
-<<<<<<< HEAD
-func (device *Device) IpcSetOperation(r io.Reader) error {
-	scanner := bufio.NewScanner(r)
-	logError := device.log.Error
-	logDebug := device.log.Debug
-=======
 // IpcSetOperation implements the WireGuard configuration protocol "set" operation.
 // See https://www.wireguard.com/xplatform/#configuration-protocol for details.
 func (device *Device) IpcSetOperation(r io.Reader) (err error) {
 	device.ipcMutex.Lock()
 	defer device.ipcMutex.Unlock()
->>>>>>> 4192036a
 
 	defer func() {
 		if err != nil {
@@ -328,52 +293,6 @@
 		peer.Peer = device.LookupPeer(publicKey)
 	}
 
-<<<<<<< HEAD
-				err := func() error {
-					peer.Lock()
-					defer peer.Unlock()
-					peer.handshake.mutex.Lock()
-					defer peer.handshake.mutex.Unlock()
-					key := peer.handshake.remoteStatic
-					endpoint, err := device.createEndpoint(key, value)
-					if err != nil {
-						return err
-					}
-					peer.endpoint = endpoint
-					return nil
-				}()
-
-				if err != nil {
-					logError.Println("Failed to set endpoint:", err, ":", value)
-					return &IPCError{ipc.IpcErrorInvalid}
-				}
-
-			case "persistent_keepalive_interval":
-
-				// update persistent keepalive interval
-
-				logDebug.Println(peer, "- UAPI: Updating persistent keepalive interval")
-
-				secs, err := strconv.ParseUint(value, 10, 16)
-				if err != nil {
-					logError.Println("Failed to set persistent keepalive interval:", err)
-					return &IPCError{ipc.IpcErrorInvalid}
-				}
-
-				old := atomic.SwapUint32(&peer.persistentKeepaliveInterval, uint32(secs))
-
-				// send immediate keepalive if we're turning it on and before it wasn't on
-
-				if old == 0 && secs != 0 {
-					if err != nil {
-						logError.Println("Failed to get tun device status:", err)
-						return &IPCError{ipc.IpcErrorIO}
-					}
-					if device.isUp.Get() && !dummy {
-						peer.SendKeepalive()
-					}
-				}
-=======
 	peer.created = peer.Peer == nil
 	if peer.created {
 		peer.Peer, err = device.NewPeer(publicKey)
@@ -397,7 +316,6 @@
 			peer.Peer = &Peer{}
 			peer.dummy = true
 		}
->>>>>>> 4192036a
 
 	case "remove":
 		// remove currently selected peer from device
@@ -424,7 +342,10 @@
 
 	case "endpoint":
 		device.log.Verbosef("%v - UAPI: Updating endpoint", peer.Peer)
-		endpoint, err := conn.CreateEndpoint(value)
+		peer.handshake.mutex.Lock()
+		key := peer.handshake.remoteStatic
+		peer.handshake.mutex.Unlock()
+		endpoint, err := device.createEndpoint(key, value)
 		if err != nil {
 			return ipcErrorf(ipc.IpcErrorInvalid, "failed to set endpoint %v: %w", value, err)
 		}
@@ -494,15 +415,6 @@
 	}
 	return buf.String(), nil
 }
-<<<<<<< HEAD
-
-func (device *Device) IpcSet(uapiConf string) error {
-	return device.IpcSetOperation(strings.NewReader(uapiConf))
-}
-
-func (device *Device) IpcHandle(socket net.Conn) {
-=======
->>>>>>> 4192036a
 
 func (device *Device) IpcSet(uapiConf string) error {
 	return device.IpcSetOperation(strings.NewReader(uapiConf))
