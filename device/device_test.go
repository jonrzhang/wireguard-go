--- conflicted
+++ resolved
@@ -7,13 +7,6 @@
 
 import (
 	"bytes"
-<<<<<<< HEAD
-	"errors"
-	"fmt"
-	"io"
-	"net"
-	"sync"
-=======
 	"encoding/hex"
 	"errors"
 	"fmt"
@@ -24,7 +17,6 @@
 	"runtime/pprof"
 	"sync"
 	"sync/atomic"
->>>>>>> 4192036a
 	"testing"
 	"time"
 
@@ -40,18 +32,13 @@
 	return fmt.Sprintf("%d", l.LocalAddr().(*net.UDPAddr).Port)
 }
 
-<<<<<<< HEAD
-// uapiCfg returns a reader that contains cfg formatted use with IpcSetOperation.
-=======
 // uapiCfg returns a string that contains cfg formatted use with IpcSet.
->>>>>>> 4192036a
 // cfg is a series of alternating key/value strings.
 // uapiCfg exists because editors and humans like to insert
 // whitespace into configs, which can cause failures, some of which are silent.
 // For example, a leading blank newline causes the remainder
 // of the config to be silently ignored.
-<<<<<<< HEAD
-func uapiCfg(cfg ...string) io.ReadSeeker {
+func uapiCfg(cfg ...string) string {
 	if len(cfg)%2 != 0 {
 		panic("odd number of args to uapiReader")
 	}
@@ -64,40 +51,16 @@
 		}
 		buf.WriteByte(sep)
 	}
-	return bytes.NewReader(buf.Bytes())
-=======
-func uapiCfg(cfg ...string) string {
-	if len(cfg)%2 != 0 {
-		panic("odd number of args to uapiReader")
-	}
-	buf := new(bytes.Buffer)
-	for i, s := range cfg {
-		buf.WriteString(s)
-		sep := byte('\n')
-		if i%2 == 0 {
-			sep = '='
-		}
-		buf.WriteByte(sep)
-	}
 	return buf.String()
->>>>>>> 4192036a
 }
 
 // genConfigs generates a pair of configs that connect to each other.
 // The configs use distinct, probably-usable ports.
-<<<<<<< HEAD
-func genConfigs(t *testing.T) (cfgs [2]io.Reader) {
-	var port1, port2 string
-	for port1 == port2 {
-		port1 = getFreePort(t)
-		port2 = getFreePort(t)
-=======
 func genConfigs(tb testing.TB) (cfgs [2]string) {
 	var port1, port2 string
 	for port1 == port2 {
 		port1 = getFreePort(tb)
 		port2 = getFreePort(tb)
->>>>>>> 4192036a
 	}
 
 	cfgs[0] = uapiCfg(
@@ -140,13 +103,8 @@
 	Pong SendDirection = false
 )
 
-<<<<<<< HEAD
-func (pair *testPair) Send(t *testing.T, ping SendDirection, done chan struct{}) {
-	t.Helper()
-=======
 func (pair *testPair) Send(tb testing.TB, ping SendDirection, done chan struct{}) {
 	tb.Helper()
->>>>>>> 4192036a
 	p0, p1 := pair[0], pair[1]
 	if !ping {
 		// pong is the new ping
@@ -174,28 +132,16 @@
 		default:
 		}
 		// Real error.
-<<<<<<< HEAD
-		t.Error(err)
-=======
 		tb.Error(err)
->>>>>>> 4192036a
 	}
 }
 
 // genTestPair creates a testPair.
-<<<<<<< HEAD
-func genTestPair(t *testing.T) (pair testPair) {
-	const maxAttempts = 10
-NextAttempt:
-	for i := 0; i < maxAttempts; i++ {
-		cfg := genConfigs(t)
-=======
 func genTestPair(tb testing.TB) (pair testPair) {
 	const maxAttempts = 10
 NextAttempt:
 	for i := 0; i < maxAttempts; i++ {
 		cfg := genConfigs(tb)
->>>>>>> 4192036a
 		// Bring up a ChannelTun for each config.
 		for i := range pair {
 			p := &pair[i]
@@ -205,21 +151,15 @@
 			} else {
 				p.ip = net.ParseIP("1.0.0.2")
 			}
-<<<<<<< HEAD
-			p.dev = NewDevice(p.tun.TUN(), &DeviceOptions{
-				Logger: NewLogger(LogLevelDebug, fmt.Sprintf("dev%d: ", i)),
-			})
-			p.dev.Up()
-			if err := p.dev.IpcSetOperation(cfg[i]); err != nil {
-=======
 			level := LogLevelVerbose
 			if _, ok := tb.(*testing.B); ok && !testing.Verbose() {
 				level = LogLevelError
 			}
-			p.dev = NewDevice(p.tun.TUN(), NewLogger(level, fmt.Sprintf("dev%d: ", i)))
+			p.dev = NewDevice(p.tun.TUN(), &DeviceOptions{
+				Logger: NewLogger(level, fmt.Sprintf("dev%d: ", i)),
+			})
 			p.dev.Up()
 			if err := p.dev.IpcSet(cfg[i]); err != nil {
->>>>>>> 4192036a
 				// genConfigs attempted to pick ports that were free.
 				// There's a tiny window between genConfigs closing the port
 				// and us opening it, during which another process could
@@ -227,20 +167,6 @@
 				// Try again from the beginning.
 				// If there's something permanent wrong,
 				// we'll see that when we run out of attempts.
-<<<<<<< HEAD
-				t.Logf("failed to configure device %d: %v", i, err)
-				continue NextAttempt
-			}
-			// The device might still not be up, e.g. due to an error
-			// in RoutineTUNEventReader's call to dev.Up that got swallowed.
-			// Assume it's due to a transient error (port in use), and retry.
-			if !p.dev.isUp.Get() {
-				t.Logf("device %d did not come up, trying again", i)
-				continue NextAttempt
-			}
-			// The device is up. Close it when the test completes.
-			t.Cleanup(p.dev.Close)
-=======
 				tb.Logf("failed to configure device %d: %v", i, err)
 				p.dev.Close()
 				continue NextAttempt
@@ -255,24 +181,16 @@
 			}
 			// The device is up. Close it when the test completes.
 			tb.Cleanup(p.dev.Close)
->>>>>>> 4192036a
 		}
 		return // success
 	}
 
-<<<<<<< HEAD
-	t.Fatalf("genChannelTUNs: failed %d times", maxAttempts)
-=======
 	tb.Fatalf("genChannelTUNs: failed %d times", maxAttempts)
->>>>>>> 4192036a
 	return
 }
 
 func TestTwoDevicePing(t *testing.T) {
-<<<<<<< HEAD
-=======
 	goroutineLeakCheck(t)
->>>>>>> 4192036a
 	pair := genTestPair(t)
 	t.Run("ping 1.0.0.1", func(t *testing.T) {
 		pair.Send(t, Ping, nil)
@@ -282,7 +200,39 @@
 	})
 }
 
-<<<<<<< HEAD
+func TestUpDown(t *testing.T) {
+	goroutineLeakCheck(t)
+	const itrials = 200
+	const otrials = 10
+
+	for n := 0; n < otrials; n++ {
+		pair := genTestPair(t)
+		for i := range pair {
+			for k := range pair[i].dev.peers.keyMap {
+				pair[i].dev.IpcSet(fmt.Sprintf("public_key=%s\npersistent_keepalive_interval=1\n", hex.EncodeToString(k[:])))
+			}
+		}
+		var wg sync.WaitGroup
+		wg.Add(len(pair))
+		for i := range pair {
+			go func(d *Device) {
+				defer wg.Done()
+				for i := 0; i < itrials; i++ {
+					d.Up()
+					time.Sleep(time.Duration(rand.Intn(int(time.Nanosecond * (0x10000 - 1)))))
+					d.Down()
+					time.Sleep(time.Duration(rand.Intn(int(time.Nanosecond * (0x10000 - 1)))))
+				}
+			}(pair[i].dev)
+		}
+		wg.Wait()
+		for i := range pair {
+			pair[i].dev.Up()
+			pair[i].dev.Close()
+		}
+	}
+}
+
 // TestConcurrencySafety does other things concurrently with tunnel use.
 // It is intended to be used with the race detector to catch data races.
 func TestConcurrencySafety(t *testing.T) {
@@ -312,75 +262,8 @@
 	}()
 	warmup.Wait()
 
-	applyCfg := func(cfg io.ReadSeeker) {
-		cfg.Seek(0, io.SeekStart)
-		err := pair[0].dev.IpcSetOperation(cfg)
-=======
-func TestUpDown(t *testing.T) {
-	goroutineLeakCheck(t)
-	const itrials = 200
-	const otrials = 10
-
-	for n := 0; n < otrials; n++ {
-		pair := genTestPair(t)
-		for i := range pair {
-			for k := range pair[i].dev.peers.keyMap {
-				pair[i].dev.IpcSet(fmt.Sprintf("public_key=%s\npersistent_keepalive_interval=1\n", hex.EncodeToString(k[:])))
-			}
-		}
-		var wg sync.WaitGroup
-		wg.Add(len(pair))
-		for i := range pair {
-			go func(d *Device) {
-				defer wg.Done()
-				for i := 0; i < itrials; i++ {
-					d.Up()
-					time.Sleep(time.Duration(rand.Intn(int(time.Nanosecond * (0x10000 - 1)))))
-					d.Down()
-					time.Sleep(time.Duration(rand.Intn(int(time.Nanosecond * (0x10000 - 1)))))
-				}
-			}(pair[i].dev)
-		}
-		wg.Wait()
-		for i := range pair {
-			pair[i].dev.Up()
-			pair[i].dev.Close()
-		}
-	}
-}
-
-// TestConcurrencySafety does other things concurrently with tunnel use.
-// It is intended to be used with the race detector to catch data races.
-func TestConcurrencySafety(t *testing.T) {
-	pair := genTestPair(t)
-	done := make(chan struct{})
-
-	const warmupIters = 10
-	var warmup sync.WaitGroup
-	warmup.Add(warmupIters)
-	go func() {
-		// Send data continuously back and forth until we're done.
-		// Note that we may continue to attempt to send data
-		// even after done is closed.
-		i := warmupIters
-		for ping := Ping; ; ping = !ping {
-			pair.Send(t, ping, done)
-			select {
-			case <-done:
-				return
-			default:
-			}
-			if i > 0 {
-				warmup.Done()
-				i--
-			}
-		}
-	}()
-	warmup.Wait()
-
 	applyCfg := func(cfg string) {
 		err := pair[0].dev.IpcSet(cfg)
->>>>>>> 4192036a
 		if err != nil {
 			t.Fatal(err)
 		}
@@ -394,7 +277,6 @@
 		)
 		for i := 0; i < 1000; i++ {
 			applyCfg(cfg)
-<<<<<<< HEAD
 		}
 	})
 
@@ -415,28 +297,6 @@
 		}
 	})
 
-=======
-		}
-	})
-
-	// Change private keys concurrently with tunnel use.
-	t.Run("privateKey", func(t *testing.T) {
-		bad := uapiCfg("private_key", "7777777777777777777777777777777777777777777777777777777777777777")
-		good := uapiCfg("private_key", "481eb0d8113a4a5da532d2c3e9c14b53c8454b34ab109676f6b58c2245e37b58")
-		// Set iters to a large number like 1000 to flush out data races quickly.
-		// Don't leave it large. That can cause logical races
-		// in which the handshake is interleaved with key changes
-		// such that the private key appears to be unchanging but
-		// other state gets reset, which can cause handshake failures like
-		// "Received packet with invalid mac1".
-		const iters = 1
-		for i := 0; i < iters; i++ {
-			applyCfg(bad)
-			applyCfg(good)
-		}
-	})
-
->>>>>>> 4192036a
 	close(done)
 }
 
