--- conflicted
+++ resolved
@@ -158,14 +158,9 @@
 		if _, ok := tb.(*testing.B); ok && !testing.Verbose() {
 			level = LogLevelError
 		}
-<<<<<<< HEAD
 		p.dev = NewDevice(p.tun.TUN(), &DeviceOptions{
 			Logger: NewLogger(level, fmt.Sprintf("dev%d: ", i)),
 		})
-		p.dev.Up()
-=======
-		p.dev = NewDevice(p.tun.TUN(), NewLogger(level, fmt.Sprintf("dev%d: ", i)))
->>>>>>> 747f5440
 		if err := p.dev.IpcSet(cfg[i]); err != nil {
 			tb.Errorf("failed to configure device %d: %v", i, err)
 			p.dev.Close()
