/* SPDX-License-Identifier: MIT
 *
 * Copyright (C) 2017-2021 WireGuard LLC. All Rights Reserved.
 */

package device

import (
	"bytes"
	"encoding/binary"
	"errors"
	"net"
	"sync"
	"sync/atomic"
	"time"

	"golang.org/x/crypto/chacha20poly1305"
	"golang.org/x/net/ipv4"
	"golang.org/x/net/ipv6"
)

/* Outbound flow
 *
 * 1. TUN queue
 * 2. Routing (sequential)
 * 3. Nonce assignment (sequential)
 * 4. Encryption (parallel)
 * 5. Transmission (sequential)
 *
 * The functions in this file occur (roughly) in the order in
 * which the packets are processed.
 *
 * Locking, Producers and Consumers
 *
 * The order of packets (per peer) must be maintained,
 * but encryption of packets happen out-of-order:
 *
 * The sequential consumers will attempt to take the lock,
 * workers release lock when they have completed work (encryption) on the packet.
 *
 * If the element is inserted into the "encryption queue",
 * the content is preceded by enough "junk" to contain the transport header
 * (to allow the construction of transport messages in-place)
 */

type QueueOutboundElement struct {
	sync.Mutex
	buffer  *[MaxMessageSize]byte // slice holding the packet data
	packet  []byte                // slice of "buffer" (always!)
	nonce   uint64                // nonce for encryption
	keypair *Keypair              // keypair for encryption
	peer    *Peer                 // related peer
}

func (device *Device) NewOutboundElement() *QueueOutboundElement {
	elem := device.GetOutboundElement()
	elem.buffer = device.GetMessageBuffer()
	elem.Mutex = sync.Mutex{}
	elem.nonce = 0
	// keypair and peer were cleared (if necessary) by clearPointers.
	return elem
}

// clearPointers clears elem fields that contain pointers.
// This makes the garbage collector's life easier and
// avoids accidentally keeping other objects around unnecessarily.
// It also reduces the possible collateral damage from use-after-free bugs.
func (elem *QueueOutboundElement) clearPointers() {
	elem.buffer = nil
	elem.packet = nil
	elem.keypair = nil
	elem.peer = nil
}

<<<<<<< HEAD
func (elem *QueueOutboundElement) Drop() {
	atomic.StoreInt32(&elem.dropped, AtomicTrue)
}

func (elem *QueueOutboundElement) IsDropped() bool {
	return atomic.LoadInt32(&elem.dropped) == AtomicTrue
}

func addToNonceQueue(queue chan *QueueOutboundElement, elem *QueueOutboundElement, device *Device) {
	for {
		select {
		case queue <- elem:
			return
		default:
			select {
			case old := <-queue:
				device.PutMessageBuffer(old.buffer)
				device.PutOutboundElement(old)
			default:
			}
		}
	}
}

func addToOutboundAndEncryptionQueues(outboundQueue chan *QueueOutboundElement, encryptionQueue chan *QueueOutboundElement, elem *QueueOutboundElement) {
	select {
	case outboundQueue <- elem:
		select {
		case encryptionQueue <- elem:
			return
		default:
			elem.Drop()
			elem.peer.device.PutMessageBuffer(elem.buffer)
			elem.Unlock()
		}
	default:
		elem.peer.device.PutMessageBuffer(elem.buffer)
		elem.peer.device.PutOutboundElement(elem)
	}
}

/* Queues a keepalive if no packets are queued for peer
 */
func (peer *Peer) SendKeepalive() bool {
	peer.queue.RLock()
	defer peer.queue.RUnlock()
	if len(peer.queue.nonce) != 0 || peer.queue.packetInNonceQueueIsAwaitingKey.Get() || !peer.isRunning.Get() {
		return false
	}
	elem := peer.device.NewOutboundElement()
	elem.packet = nil
	select {
	case peer.queue.nonce <- elem:
		peer.device.log.Debug.Println(peer, "- Sending keepalive packet")
		return true
	default:
		peer.device.PutMessageBuffer(elem.buffer)
		peer.device.PutOutboundElement(elem)
		return false
=======
/* Queues a keepalive if no packets are queued for peer
 */
func (peer *Peer) SendKeepalive() {
	if len(peer.queue.staged) == 0 && peer.isRunning.Get() {
		elem := peer.device.NewOutboundElement()
		elem.packet = nil
		select {
		case peer.queue.staged <- elem:
			peer.device.log.Verbosef("%v - Sending keepalive packet", peer)
		default:
			peer.device.PutMessageBuffer(elem.buffer)
			peer.device.PutOutboundElement(elem)
		}
>>>>>>> 4192036a
	}
	peer.SendStagedPackets()
}

func (peer *Peer) SendHandshakeInitiation(isRetry bool) error {
	if !isRetry {
		atomic.StoreUint32(&peer.timers.handshakeAttempts, 0)
	}

	peer.handshake.mutex.RLock()
	if time.Since(peer.handshake.lastSentHandshake) < RekeyTimeout {
		peer.handshake.mutex.RUnlock()
		return nil
	}
	peer.handshake.mutex.RUnlock()

	peer.handshake.mutex.Lock()
	if time.Since(peer.handshake.lastSentHandshake) < RekeyTimeout {
		peer.handshake.mutex.Unlock()
		return nil
	}
	peer.handshake.lastSentHandshake = time.Now()
	peer.handshake.mutex.Unlock()

<<<<<<< HEAD
	peer.device.log.Debug.Println(peer, "- Sending handshake initiation")
	peer.RLock()
	endpoint := peer.endpoint
	device := peer.device
	peer.RUnlock()
	if endpoint == nil {
		return errors.New("no peer endpoint; skipped")
	}
=======
	peer.device.log.Verbosef("%v - Sending handshake initiation", peer)
>>>>>>> 4192036a

	msg, err := device.CreateMessageInitiation(peer)
	if err != nil {
<<<<<<< HEAD
		device.log.Error.Println(peer, "- Failed to create initiation message:", err)
=======
		peer.device.log.Errorf("%v - Failed to create initiation message: %v", peer, err)
>>>>>>> 4192036a
		return err
	}

	var buff [MessageInitiationSize]byte
	writer := bytes.NewBuffer(buff[:0])
	binary.Write(writer, binary.LittleEndian, msg)
	packet := writer.Bytes()
	peer.cookieGenerator.AddMacs(packet)

	peer.timersAnyAuthenticatedPacketTraversal()
	peer.timersAnyAuthenticatedPacketSent()

	err = peer.SendBuffer(packet)
	if err != nil {
<<<<<<< HEAD
		device.log.Error.Println(peer, "- Failed to send handshake initiation:", err)
=======
		peer.device.log.Errorf("%v - Failed to send handshake initiation: %v", peer, err)
>>>>>>> 4192036a
	}
	peer.timersHandshakeInitiated()

	return err
}

func (peer *Peer) SendHandshakeResponse() error {
	peer.handshake.mutex.Lock()
	peer.handshake.lastSentHandshake = time.Now()
	peer.handshake.mutex.Unlock()

<<<<<<< HEAD
	peer.device.log.Debug.Println(peer, "- Sending handshake response")
	peer.RLock()
	device := peer.device
	peer.RUnlock()
=======
	peer.device.log.Verbosef("%v - Sending handshake response", peer)
>>>>>>> 4192036a

	response, err := device.CreateMessageResponse(peer)
	if err != nil {
<<<<<<< HEAD
		device.log.Error.Println(peer, "- Failed to create response message:", err)
=======
		peer.device.log.Errorf("%v - Failed to create response message: %v", peer, err)
>>>>>>> 4192036a
		return err
	}

	var buff [MessageResponseSize]byte
	writer := bytes.NewBuffer(buff[:0])
	binary.Write(writer, binary.LittleEndian, response)
	packet := writer.Bytes()
	peer.cookieGenerator.AddMacs(packet)

	err = peer.BeginSymmetricSession()
	if err != nil {
<<<<<<< HEAD
		device.log.Error.Println(peer, "- Failed to derive keypair:", err)
=======
		peer.device.log.Errorf("%v - Failed to derive keypair: %v", peer, err)
>>>>>>> 4192036a
		return err
	}

	peer.timersSessionDerived()
	peer.timersAnyAuthenticatedPacketTraversal()
	peer.timersAnyAuthenticatedPacketSent()

	err = peer.SendBuffer(packet)
	if err != nil {
<<<<<<< HEAD
		device.log.Error.Println(peer, "- Failed to send handshake response", err)
=======
		peer.device.log.Errorf("%v - Failed to send handshake response: %v", peer, err)
>>>>>>> 4192036a
	}
	return err
}

func (device *Device) SendHandshakeCookie(initiatingElem *QueueHandshakeElement) error {
	device.log.Verbosef("Sending cookie response for denied handshake message for %v", initiatingElem.endpoint.DstToString())

	sender := binary.LittleEndian.Uint32(initiatingElem.packet[4:8])
	reply, err := device.cookieChecker.CreateReply(initiatingElem.packet, sender, initiatingElem.endpoint.DstToBytes())
	if err != nil {
		device.log.Errorf("Failed to create cookie reply: %v", err)
		return err
	}

	var buff [MessageCookieReplySize]byte
	writer := bytes.NewBuffer(buff[:0])
	binary.Write(writer, binary.LittleEndian, reply)
	device.net.bind.Send(writer.Bytes(), initiatingElem.endpoint)
	return nil
}

func (peer *Peer) keepKeyFreshSending() {
	keypair := peer.keypairs.Current()
	if keypair == nil {
		return
	}
	nonce := atomic.LoadUint64(&keypair.sendNonce)
	if nonce > RekeyAfterMessages || (keypair.isInitiator && time.Since(keypair.created) > RekeyAfterTime) {
		peer.SendHandshakeInitiation(false)
	}
}

/* Reads packets from the TUN and inserts
 * into staged queue for peer
 *
 * Obs. Single instance per TUN device
 */
func (device *Device) RoutineReadFromTUN() {
	defer func() {
		device.log.Verbosef("Routine: TUN reader - stopped")
		device.state.stopping.Done()
	}()

<<<<<<< HEAD
	logDebug.Println("Routine: TUN reader - started")
=======
	device.log.Verbosef("Routine: TUN reader - started")
>>>>>>> 4192036a

	var elem *QueueOutboundElement

	for {
		if elem != nil {
			device.PutMessageBuffer(elem.buffer)
			device.PutOutboundElement(elem)
		}
		elem = device.NewOutboundElement()

		// read packet

		offset := MessageTransportHeaderSize
		size, err := device.tun.device.Read(elem.buffer[:], offset)

		if err != nil {
			if !device.isClosed.Get() {
				device.log.Errorf("Failed to read packet from TUN device: %v", err)
				device.Close()
			}
			device.PutMessageBuffer(elem.buffer)
			device.PutOutboundElement(elem)
			return
		}

		if size == 0 || size > MaxContentSize {
			continue
		}

		elem.packet = elem.buffer[offset : offset+size]

		// lookup peer

		var peer *Peer
		switch elem.packet[0] >> 4 {
		case ipv4.Version:
			if len(elem.packet) < ipv4.HeaderLen {
				continue
			}
			dst := elem.packet[IPv4offsetDst : IPv4offsetDst+net.IPv4len]
			peer = device.allowedips.LookupIPv4(dst)

		case ipv6.Version:
			if len(elem.packet) < ipv6.HeaderLen {
				continue
			}
			dst := elem.packet[IPv6offsetDst : IPv6offsetDst+net.IPv6len]
			peer = device.allowedips.LookupIPv6(dst)

		default:
			device.log.Verbosef("Received packet with unknown IP version")
		}

		if peer == nil {
			continue
		}
		if peer.isRunning.Get() {
			peer.StagePacket(elem)
			elem = nil
			peer.SendStagedPackets()
		}
	}
}

func (peer *Peer) StagePacket(elem *QueueOutboundElement) {
	for {
		select {
		case peer.queue.staged <- elem:
			return
		default:
		}
		select {
		case tooOld := <-peer.queue.staged:
			peer.device.PutMessageBuffer(tooOld.buffer)
			peer.device.PutOutboundElement(tooOld)
		default:
		}
	}
}

<<<<<<< HEAD
func (peer *Peer) handshakeDoneCallback() {
	if peer.device.handshakeDone == nil {
		return
	}

	peer.RLock()
	key := peer.handshake.remoteStatic
	peer.RUnlock()

	peer.device.handshakeDone(key, peer, &peer.device.allowedips)
}

/* Queues packets when there is no handshake.
 * Then assigns nonces to packets sequentially
 * and creates "work" structs for workers
 *
 * Obs. A single instance per peer
 */
func (peer *Peer) RoutineNonce() {
	var keypair *Keypair

	device := peer.device
	logDebug := device.log.Debug

	flush := func() {
		for {
			select {
			case elem := <-peer.queue.nonce:
				device.PutMessageBuffer(elem.buffer)
				device.PutOutboundElement(elem)
			default:
				return
			}
		}
	}

	defer func() {
		flush()
		logDebug.Println(peer, "- Routine: nonce worker - stopped")
		peer.queue.packetInNonceQueueIsAwaitingKey.Set(false)
		device.queue.encryption.wg.Done() // no more writes from us
		close(peer.queue.outbound)        // no more writes to this channel
		peer.routines.stopping.Done()
	}()

	logDebug.Println(peer, "- Routine: nonce worker - started")
=======
func (peer *Peer) SendStagedPackets() {
top:
	if len(peer.queue.staged) == 0 || !peer.device.isUp.Get() {
		return
	}

	keypair := peer.keypairs.Current()
	if keypair == nil || atomic.LoadUint64(&keypair.sendNonce) >= RejectAfterMessages || time.Since(keypair.created) >= RejectAfterTime {
		peer.SendHandshakeInitiation(false)
		return
	}
>>>>>>> 4192036a

	for {
		select {
<<<<<<< HEAD
		case <-peer.routines.stop:
			return

		case <-peer.signals.flushNonceQueue:
			flush()
			continue NextPacket

		case elem, ok := <-peer.queue.nonce:

			if !ok {
				return
			}

			// make sure to always pick the newest key

			for {

				// check validity of newest key pair

				keypair = peer.keypairs.Current()
				if keypair != nil && atomic.LoadUint64(&keypair.sendNonce) < RejectAfterMessages {
					if time.Since(keypair.created) < RejectAfterTime {
						break
					}
				}
				peer.queue.packetInNonceQueueIsAwaitingKey.Set(true)

				// no suitable key pair, request for new handshake

				select {
				case <-peer.signals.newKeypairArrived:
				default:
				}

				peer.SendHandshakeInitiation(false)

				// wait for key to be established

				logDebug.Println(peer, "- Awaiting keypair")

				select {
				case <-peer.signals.newKeypairArrived:
					logDebug.Println(peer, "- Obtained awaited keypair")
					peer.handshakeDoneCallback()

				case <-peer.signals.flushNonceQueue:
					device.PutMessageBuffer(elem.buffer)
					device.PutOutboundElement(elem)
					flush()
					continue NextPacket

				case <-peer.routines.stop:
					device.PutMessageBuffer(elem.buffer)
					device.PutOutboundElement(elem)
					return
				}
			}
			peer.queue.packetInNonceQueueIsAwaitingKey.Set(false)

			// populate work element

=======
		case elem := <-peer.queue.staged:
>>>>>>> 4192036a
			elem.peer = peer
			elem.nonce = atomic.AddUint64(&keypair.sendNonce, 1) - 1
			if elem.nonce >= RejectAfterMessages {
				atomic.StoreUint64(&keypair.sendNonce, RejectAfterMessages)
				peer.StagePacket(elem) // XXX: Out of order, but we can't front-load go chans
				goto top
			}

			elem.keypair = keypair
			elem.Lock()

			// add to parallel and sequential queue
<<<<<<< HEAD
			addToOutboundAndEncryptionQueues(peer.queue.outbound, device.queue.encryption.c, elem)
=======
			peer.queue.RLock()
			if peer.isRunning.Get() {
				peer.queue.outbound <- elem
				peer.device.queue.encryption.c <- elem
			} else {
				peer.device.PutMessageBuffer(elem.buffer)
				peer.device.PutOutboundElement(elem)
			}
			peer.queue.RUnlock()
		default:
			return
		}
	}
}

func (peer *Peer) FlushStagedPackets() {
	for {
		select {
		case elem := <-peer.queue.staged:
			peer.device.PutMessageBuffer(elem.buffer)
			peer.device.PutOutboundElement(elem)
		default:
			return
>>>>>>> 4192036a
		}
	}
}

func calculatePaddingSize(packetSize, mtu int) int {
	lastUnit := packetSize
	if mtu == 0 {
		return ((lastUnit + PaddingMultiple - 1) & ^(PaddingMultiple - 1)) - lastUnit
	}
	if lastUnit > mtu {
		lastUnit %= mtu
	}
	paddedSize := ((lastUnit + PaddingMultiple - 1) & ^(PaddingMultiple - 1))
	if paddedSize > mtu {
		paddedSize = mtu
	}
	return paddedSize - lastUnit
}

/* Encrypts the elements in the queue
 * and marks them for sequential consumption (by releasing the mutex)
 *
 * Obs. One instance per core
 */
func (device *Device) RoutineEncryption() {
	var paddingZeros [PaddingMultiple]byte
	var nonce [chacha20poly1305.NonceSize]byte

<<<<<<< HEAD
	logDebug := device.log.Debug

	defer logDebug.Println("Routine: encryption worker - stopped")
	logDebug.Println("Routine: encryption worker - started")

	for elem := range device.queue.encryption.c {

		// check if dropped

		if elem.IsDropped() {
			continue
		}

		// populate header fields

		header := elem.buffer[:MessageTransportHeaderSize]

		fieldType := header[0:4]
		fieldReceiver := header[4:8]
		fieldNonce := header[8:16]

		binary.LittleEndian.PutUint32(fieldType, MessageTransportType)
		binary.LittleEndian.PutUint32(fieldReceiver, elem.keypair.remoteIndex)
		binary.LittleEndian.PutUint64(fieldNonce, elem.nonce)

		// pad content to multiple of 16

		paddingSize := calculatePaddingSize(len(elem.packet), int(atomic.LoadInt32(&device.tun.mtu)))
		for i := 0; i < paddingSize; i++ {
			elem.packet = append(elem.packet, 0)
		}

		// encrypt content and release to consumer

=======
	defer device.log.Verbosef("Routine: encryption worker - stopped")
	device.log.Verbosef("Routine: encryption worker - started")

	for elem := range device.queue.encryption.c {
		// populate header fields
		header := elem.buffer[:MessageTransportHeaderSize]

		fieldType := header[0:4]
		fieldReceiver := header[4:8]
		fieldNonce := header[8:16]

		binary.LittleEndian.PutUint32(fieldType, MessageTransportType)
		binary.LittleEndian.PutUint32(fieldReceiver, elem.keypair.remoteIndex)
		binary.LittleEndian.PutUint64(fieldNonce, elem.nonce)

		// pad content to multiple of 16
		paddingSize := calculatePaddingSize(len(elem.packet), int(atomic.LoadInt32(&device.tun.mtu)))
		elem.packet = append(elem.packet, paddingZeros[:paddingSize]...)

		// encrypt content and release to consumer

>>>>>>> 4192036a
		binary.LittleEndian.PutUint64(nonce[4:], elem.nonce)
		elem.packet = elem.keypair.send.Seal(
			header,
			nonce[:],
			elem.packet,
			nil,
		)
		elem.Unlock()
	}
}

/* Sequentially reads packets from queue and sends to endpoint
 *
 * Obs. Single instance per peer.
 * The routine terminates then the outbound queue is closed.
 */
func (peer *Peer) RoutineSequentialSender() {
	device := peer.device
<<<<<<< HEAD

	logDebug := device.log.Debug
	logError := device.log.Error

	defer logDebug.Println(peer, "- Routine: sequential sender - stopped")
	logDebug.Println(peer, "- Routine: sequential sender - started")

	for elem := range peer.queue.outbound {
		elem.Lock()
		if elem.IsDropped() {
			device.PutOutboundElement(elem)
			continue
		}
=======
	defer func() {
		defer device.log.Verbosef("%v - Routine: sequential sender - stopped", peer)
		peer.stopping.Done()
	}()
	device.log.Verbosef("%v - Routine: sequential sender - started", peer)

	for elem := range peer.queue.outbound {
		elem.Lock()
>>>>>>> 4192036a
		if !peer.isRunning.Get() {
			// peer has been stopped; return re-usable elems to the shared pool.
			// This is an optimization only. It is possible for the peer to be stopped
			// immediately after this check, in which case, elem will get processed.
			// The timers and SendBuffer code are resilient to a few stragglers.
			// TODO(josharian): rework peer shutdown order to ensure
			// that we never accidentally keep timers alive longer than necessary.
			device.PutMessageBuffer(elem.buffer)
			device.PutOutboundElement(elem)
			continue
		}

		peer.timersAnyAuthenticatedPacketTraversal()
		peer.timersAnyAuthenticatedPacketSent()
<<<<<<< HEAD

		// send message and return buffer to pool

=======

		// send message and return buffer to pool

>>>>>>> 4192036a
		err := peer.SendBuffer(elem.packet)
		if len(elem.packet) != MessageKeepaliveSize {
			peer.timersDataSent()
		}
		device.PutMessageBuffer(elem.buffer)
		device.PutOutboundElement(elem)
		if err != nil {
<<<<<<< HEAD
			logError.Println(peer, "- Failed to send data packet", err)
=======
			device.log.Errorf("%v - Failed to send data packet: %v", peer, err)
>>>>>>> 4192036a
			continue
		}

		peer.keepKeyFreshSending()
	}
}<|MERGE_RESOLUTION|>--- conflicted
+++ resolved
@@ -8,7 +8,6 @@
 import (
 	"bytes"
 	"encoding/binary"
-	"errors"
 	"net"
 	"sync"
 	"sync/atomic"
@@ -72,67 +71,6 @@
 	elem.peer = nil
 }
 
-<<<<<<< HEAD
-func (elem *QueueOutboundElement) Drop() {
-	atomic.StoreInt32(&elem.dropped, AtomicTrue)
-}
-
-func (elem *QueueOutboundElement) IsDropped() bool {
-	return atomic.LoadInt32(&elem.dropped) == AtomicTrue
-}
-
-func addToNonceQueue(queue chan *QueueOutboundElement, elem *QueueOutboundElement, device *Device) {
-	for {
-		select {
-		case queue <- elem:
-			return
-		default:
-			select {
-			case old := <-queue:
-				device.PutMessageBuffer(old.buffer)
-				device.PutOutboundElement(old)
-			default:
-			}
-		}
-	}
-}
-
-func addToOutboundAndEncryptionQueues(outboundQueue chan *QueueOutboundElement, encryptionQueue chan *QueueOutboundElement, elem *QueueOutboundElement) {
-	select {
-	case outboundQueue <- elem:
-		select {
-		case encryptionQueue <- elem:
-			return
-		default:
-			elem.Drop()
-			elem.peer.device.PutMessageBuffer(elem.buffer)
-			elem.Unlock()
-		}
-	default:
-		elem.peer.device.PutMessageBuffer(elem.buffer)
-		elem.peer.device.PutOutboundElement(elem)
-	}
-}
-
-/* Queues a keepalive if no packets are queued for peer
- */
-func (peer *Peer) SendKeepalive() bool {
-	peer.queue.RLock()
-	defer peer.queue.RUnlock()
-	if len(peer.queue.nonce) != 0 || peer.queue.packetInNonceQueueIsAwaitingKey.Get() || !peer.isRunning.Get() {
-		return false
-	}
-	elem := peer.device.NewOutboundElement()
-	elem.packet = nil
-	select {
-	case peer.queue.nonce <- elem:
-		peer.device.log.Debug.Println(peer, "- Sending keepalive packet")
-		return true
-	default:
-		peer.device.PutMessageBuffer(elem.buffer)
-		peer.device.PutOutboundElement(elem)
-		return false
-=======
 /* Queues a keepalive if no packets are queued for peer
  */
 func (peer *Peer) SendKeepalive() {
@@ -146,7 +84,6 @@
 			peer.device.PutMessageBuffer(elem.buffer)
 			peer.device.PutOutboundElement(elem)
 		}
->>>>>>> 4192036a
 	}
 	peer.SendStagedPackets()
 }
@@ -171,26 +108,11 @@
 	peer.handshake.lastSentHandshake = time.Now()
 	peer.handshake.mutex.Unlock()
 
-<<<<<<< HEAD
-	peer.device.log.Debug.Println(peer, "- Sending handshake initiation")
-	peer.RLock()
-	endpoint := peer.endpoint
-	device := peer.device
-	peer.RUnlock()
-	if endpoint == nil {
-		return errors.New("no peer endpoint; skipped")
-	}
-=======
 	peer.device.log.Verbosef("%v - Sending handshake initiation", peer)
->>>>>>> 4192036a
-
-	msg, err := device.CreateMessageInitiation(peer)
-	if err != nil {
-<<<<<<< HEAD
-		device.log.Error.Println(peer, "- Failed to create initiation message:", err)
-=======
+
+	msg, err := peer.device.CreateMessageInitiation(peer)
+	if err != nil {
 		peer.device.log.Errorf("%v - Failed to create initiation message: %v", peer, err)
->>>>>>> 4192036a
 		return err
 	}
 
@@ -205,11 +127,7 @@
 
 	err = peer.SendBuffer(packet)
 	if err != nil {
-<<<<<<< HEAD
-		device.log.Error.Println(peer, "- Failed to send handshake initiation:", err)
-=======
 		peer.device.log.Errorf("%v - Failed to send handshake initiation: %v", peer, err)
->>>>>>> 4192036a
 	}
 	peer.timersHandshakeInitiated()
 
@@ -221,22 +139,11 @@
 	peer.handshake.lastSentHandshake = time.Now()
 	peer.handshake.mutex.Unlock()
 
-<<<<<<< HEAD
-	peer.device.log.Debug.Println(peer, "- Sending handshake response")
-	peer.RLock()
-	device := peer.device
-	peer.RUnlock()
-=======
 	peer.device.log.Verbosef("%v - Sending handshake response", peer)
->>>>>>> 4192036a
-
-	response, err := device.CreateMessageResponse(peer)
-	if err != nil {
-<<<<<<< HEAD
-		device.log.Error.Println(peer, "- Failed to create response message:", err)
-=======
+
+	response, err := peer.device.CreateMessageResponse(peer)
+	if err != nil {
 		peer.device.log.Errorf("%v - Failed to create response message: %v", peer, err)
->>>>>>> 4192036a
 		return err
 	}
 
@@ -248,11 +155,7 @@
 
 	err = peer.BeginSymmetricSession()
 	if err != nil {
-<<<<<<< HEAD
-		device.log.Error.Println(peer, "- Failed to derive keypair:", err)
-=======
 		peer.device.log.Errorf("%v - Failed to derive keypair: %v", peer, err)
->>>>>>> 4192036a
 		return err
 	}
 
@@ -262,11 +165,7 @@
 
 	err = peer.SendBuffer(packet)
 	if err != nil {
-<<<<<<< HEAD
-		device.log.Error.Println(peer, "- Failed to send handshake response", err)
-=======
 		peer.device.log.Errorf("%v - Failed to send handshake response: %v", peer, err)
->>>>>>> 4192036a
 	}
 	return err
 }
@@ -310,11 +209,7 @@
 		device.state.stopping.Done()
 	}()
 
-<<<<<<< HEAD
-	logDebug.Println("Routine: TUN reader - started")
-=======
 	device.log.Verbosef("Routine: TUN reader - started")
->>>>>>> 4192036a
 
 	var elem *QueueOutboundElement
 
@@ -395,54 +290,6 @@
 	}
 }
 
-<<<<<<< HEAD
-func (peer *Peer) handshakeDoneCallback() {
-	if peer.device.handshakeDone == nil {
-		return
-	}
-
-	peer.RLock()
-	key := peer.handshake.remoteStatic
-	peer.RUnlock()
-
-	peer.device.handshakeDone(key, peer, &peer.device.allowedips)
-}
-
-/* Queues packets when there is no handshake.
- * Then assigns nonces to packets sequentially
- * and creates "work" structs for workers
- *
- * Obs. A single instance per peer
- */
-func (peer *Peer) RoutineNonce() {
-	var keypair *Keypair
-
-	device := peer.device
-	logDebug := device.log.Debug
-
-	flush := func() {
-		for {
-			select {
-			case elem := <-peer.queue.nonce:
-				device.PutMessageBuffer(elem.buffer)
-				device.PutOutboundElement(elem)
-			default:
-				return
-			}
-		}
-	}
-
-	defer func() {
-		flush()
-		logDebug.Println(peer, "- Routine: nonce worker - stopped")
-		peer.queue.packetInNonceQueueIsAwaitingKey.Set(false)
-		device.queue.encryption.wg.Done() // no more writes from us
-		close(peer.queue.outbound)        // no more writes to this channel
-		peer.routines.stopping.Done()
-	}()
-
-	logDebug.Println(peer, "- Routine: nonce worker - started")
-=======
 func (peer *Peer) SendStagedPackets() {
 top:
 	if len(peer.queue.staged) == 0 || !peer.device.isUp.Get() {
@@ -454,75 +301,10 @@
 		peer.SendHandshakeInitiation(false)
 		return
 	}
->>>>>>> 4192036a
 
 	for {
 		select {
-<<<<<<< HEAD
-		case <-peer.routines.stop:
-			return
-
-		case <-peer.signals.flushNonceQueue:
-			flush()
-			continue NextPacket
-
-		case elem, ok := <-peer.queue.nonce:
-
-			if !ok {
-				return
-			}
-
-			// make sure to always pick the newest key
-
-			for {
-
-				// check validity of newest key pair
-
-				keypair = peer.keypairs.Current()
-				if keypair != nil && atomic.LoadUint64(&keypair.sendNonce) < RejectAfterMessages {
-					if time.Since(keypair.created) < RejectAfterTime {
-						break
-					}
-				}
-				peer.queue.packetInNonceQueueIsAwaitingKey.Set(true)
-
-				// no suitable key pair, request for new handshake
-
-				select {
-				case <-peer.signals.newKeypairArrived:
-				default:
-				}
-
-				peer.SendHandshakeInitiation(false)
-
-				// wait for key to be established
-
-				logDebug.Println(peer, "- Awaiting keypair")
-
-				select {
-				case <-peer.signals.newKeypairArrived:
-					logDebug.Println(peer, "- Obtained awaited keypair")
-					peer.handshakeDoneCallback()
-
-				case <-peer.signals.flushNonceQueue:
-					device.PutMessageBuffer(elem.buffer)
-					device.PutOutboundElement(elem)
-					flush()
-					continue NextPacket
-
-				case <-peer.routines.stop:
-					device.PutMessageBuffer(elem.buffer)
-					device.PutOutboundElement(elem)
-					return
-				}
-			}
-			peer.queue.packetInNonceQueueIsAwaitingKey.Set(false)
-
-			// populate work element
-
-=======
 		case elem := <-peer.queue.staged:
->>>>>>> 4192036a
 			elem.peer = peer
 			elem.nonce = atomic.AddUint64(&keypair.sendNonce, 1) - 1
 			if elem.nonce >= RejectAfterMessages {
@@ -535,9 +317,6 @@
 			elem.Lock()
 
 			// add to parallel and sequential queue
-<<<<<<< HEAD
-			addToOutboundAndEncryptionQueues(peer.queue.outbound, device.queue.encryption.c, elem)
-=======
 			peer.queue.RLock()
 			if peer.isRunning.Get() {
 				peer.queue.outbound <- elem
@@ -561,7 +340,6 @@
 			peer.device.PutOutboundElement(elem)
 		default:
 			return
->>>>>>> 4192036a
 		}
 	}
 }
@@ -590,22 +368,11 @@
 	var paddingZeros [PaddingMultiple]byte
 	var nonce [chacha20poly1305.NonceSize]byte
 
-<<<<<<< HEAD
-	logDebug := device.log.Debug
-
-	defer logDebug.Println("Routine: encryption worker - stopped")
-	logDebug.Println("Routine: encryption worker - started")
+	defer device.log.Verbosef("Routine: encryption worker - stopped")
+	device.log.Verbosef("Routine: encryption worker - started")
 
 	for elem := range device.queue.encryption.c {
-
-		// check if dropped
-
-		if elem.IsDropped() {
-			continue
-		}
-
 		// populate header fields
-
 		header := elem.buffer[:MessageTransportHeaderSize]
 
 		fieldType := header[0:4]
@@ -617,37 +384,11 @@
 		binary.LittleEndian.PutUint64(fieldNonce, elem.nonce)
 
 		// pad content to multiple of 16
-
-		paddingSize := calculatePaddingSize(len(elem.packet), int(atomic.LoadInt32(&device.tun.mtu)))
-		for i := 0; i < paddingSize; i++ {
-			elem.packet = append(elem.packet, 0)
-		}
-
-		// encrypt content and release to consumer
-
-=======
-	defer device.log.Verbosef("Routine: encryption worker - stopped")
-	device.log.Verbosef("Routine: encryption worker - started")
-
-	for elem := range device.queue.encryption.c {
-		// populate header fields
-		header := elem.buffer[:MessageTransportHeaderSize]
-
-		fieldType := header[0:4]
-		fieldReceiver := header[4:8]
-		fieldNonce := header[8:16]
-
-		binary.LittleEndian.PutUint32(fieldType, MessageTransportType)
-		binary.LittleEndian.PutUint32(fieldReceiver, elem.keypair.remoteIndex)
-		binary.LittleEndian.PutUint64(fieldNonce, elem.nonce)
-
-		// pad content to multiple of 16
 		paddingSize := calculatePaddingSize(len(elem.packet), int(atomic.LoadInt32(&device.tun.mtu)))
 		elem.packet = append(elem.packet, paddingZeros[:paddingSize]...)
 
 		// encrypt content and release to consumer
 
->>>>>>> 4192036a
 		binary.LittleEndian.PutUint64(nonce[4:], elem.nonce)
 		elem.packet = elem.keypair.send.Seal(
 			header,
@@ -666,21 +407,6 @@
  */
 func (peer *Peer) RoutineSequentialSender() {
 	device := peer.device
-<<<<<<< HEAD
-
-	logDebug := device.log.Debug
-	logError := device.log.Error
-
-	defer logDebug.Println(peer, "- Routine: sequential sender - stopped")
-	logDebug.Println(peer, "- Routine: sequential sender - started")
-
-	for elem := range peer.queue.outbound {
-		elem.Lock()
-		if elem.IsDropped() {
-			device.PutOutboundElement(elem)
-			continue
-		}
-=======
 	defer func() {
 		defer device.log.Verbosef("%v - Routine: sequential sender - stopped", peer)
 		peer.stopping.Done()
@@ -689,7 +415,6 @@
 
 	for elem := range peer.queue.outbound {
 		elem.Lock()
->>>>>>> 4192036a
 		if !peer.isRunning.Get() {
 			// peer has been stopped; return re-usable elems to the shared pool.
 			// This is an optimization only. It is possible for the peer to be stopped
@@ -704,15 +429,9 @@
 
 		peer.timersAnyAuthenticatedPacketTraversal()
 		peer.timersAnyAuthenticatedPacketSent()
-<<<<<<< HEAD
 
 		// send message and return buffer to pool
 
-=======
-
-		// send message and return buffer to pool
-
->>>>>>> 4192036a
 		err := peer.SendBuffer(elem.packet)
 		if len(elem.packet) != MessageKeepaliveSize {
 			peer.timersDataSent()
@@ -720,11 +439,7 @@
 		device.PutMessageBuffer(elem.buffer)
 		device.PutOutboundElement(elem)
 		if err != nil {
-<<<<<<< HEAD
-			logError.Println(peer, "- Failed to send data packet", err)
-=======
 			device.log.Errorf("%v - Failed to send data packet: %v", peer, err)
->>>>>>> 4192036a
 			continue
 		}
 
